--- conflicted
+++ resolved
@@ -432,25 +432,13 @@
     await this.persistence.shutdown();
   }
 
-<<<<<<< HEAD
   /** Runs a single SpecStep on this runner. */
   async run(step: SpecStep): Promise<void> {
     await this.doStep(step);
-    await this.queue.drain(/* executeDelayedTasks */ false);
+    await this.queue.drain();
     this.validateStepExpectations(step.expect!);
     this.validateStateExpectations(step.stateExpect!);
     this.eventList = [];
-=======
-  run(steps: SpecStep[]): Promise<void> {
-    console.log('Running spec: ' + this.name);
-    return sequence(steps, async step => {
-      await this.doStep(step);
-      await this.queue.drain();
-      this.validateStepExpectations(step.expect!);
-      this.validateStateExpectations(step.stateExpect!);
-      this.eventList = [];
-    });
->>>>>>> 94c20ef4
   }
 
   private doStep(step: SpecStep): Promise<void> {
